from __future__ import annotations

import enum

from sglang.srt.model_executor.forward_batch_info import ForwardBatch

# Copyright 2023-2024 SGLang Team
# Licensed under the Apache License, Version 2.0 (the "License");
# you may not use this file except in compliance with the License.
# You may obtain a copy of the License at
#
#     http://www.apache.org/licenses/LICENSE-2.0
#
# Unless required by applicable law or agreed to in writing, software
# distributed under the License is distributed on an "AS IS" BASIS,
# WITHOUT WARRANTIES OR CONDITIONS OF ANY KIND, either express or implied.
# See the License for the specific language governing permissions and
# limitations under the License.
# ==============================================================================
"""
Store information about requests and batches.

The following is the flow of data structures for a batch:

ScheduleBatch -> ModelWorkerBatch -> ForwardBatch

- ScheduleBatch is managed by `scheduler.py::Scheduler`.
  It contains high-level scheduling data. Most of the data is on the CPU.
- ModelWorkerBatch is managed by `tp_worker.py::TpModelWorker`.
  It is a subset of `ScheduleBatch` that only contains data related to the model forward on GPU.
  It will be transformed from CPU scheduler to GPU model runner.
- ForwardBatch is managed by `model_runner.py::ModelRunner`.
  It contains low-level tensor data. Most of the data consists of GPU tensors.

TODO(lmzheng): ModelWorkerBatch seems a bit redundant and we consider removing it in the future.
"""

import copy
import dataclasses
import logging
import re
import time
from enum import Enum, auto
from http import HTTPStatus
from itertools import chain
from typing import TYPE_CHECKING, Any, List, Optional, Set, Tuple, Union

import numpy as np
import torch

from sglang.srt.constrained.base_grammar_backend import BaseGrammarObject
from sglang.srt.disaggregation.base import BaseKVSender
from sglang.srt.disaggregation.decode_schedule_batch_mixin import (
    ScheduleBatchDisaggregationDecodeMixin,
)
from sglang.srt.disaggregation.utils import DisaggregationMode
from sglang.srt.distributed.parallel_state import get_tensor_model_parallel_rank
from sglang.srt.environ import envs
from sglang.srt.mem_cache.allocator import (
    BaseTokenToKVPoolAllocator,
    SWATokenToKVPoolAllocator,
)
from sglang.srt.mem_cache.base_prefix_cache import BasePrefixCache
from sglang.srt.mem_cache.chunk_cache import SWAChunkCache
from sglang.srt.mem_cache.common import (
    alloc_for_decode,
    alloc_for_extend,
    evict_from_tree_cache,
    release_kv_cache,
)
from sglang.srt.mem_cache.mamba_radix_cache import MambaRadixCache
from sglang.srt.mem_cache.memory_pool import ReqToTokenPool
from sglang.srt.mem_cache.radix_cache import RadixKey
from sglang.srt.mem_cache.swa_radix_cache import SWARadixCache
from sglang.srt.metrics.collector import SchedulerMetricsCollector, TimeStats
from sglang.srt.model_executor.forward_batch_info import (
    CaptureHiddenMode,
    ForwardBatch,
    ForwardMode,
)
from sglang.srt.sampling.sampling_batch_info import SamplingBatchInfo
from sglang.srt.sampling.sampling_params import SamplingParams
from sglang.srt.server_args import ServerArgs, get_global_server_args
from sglang.srt.utils import flatten_nested_list
from sglang.srt.utils.common import is_npu
from sglang.srt.utils.cuda_ipc_transport_utils import CudaIpcTensorTransportProxy

_is_npu = is_npu()

if TYPE_CHECKING:
    from sglang.srt.configs.model_config import ModelConfig
    from sglang.srt.speculative.eagle_info import EagleDraftInput
    from sglang.srt.speculative.spec_info import SpecInput, SpeculativeAlgorithm

INIT_INCREMENTAL_DETOKENIZATION_OFFSET = 5


logger = logging.getLogger(__name__)


class BaseFinishReason:
    def __init__(self, is_error: bool = False):
        self.is_error = is_error

    def to_json(self):
        raise NotImplementedError()


class FINISH_MATCHED_TOKEN(BaseFinishReason):
    def __init__(self, matched: Union[int, List[int]]):
        super().__init__()
        self.matched = matched

    def to_json(self):
        return {
            "type": "stop",  # to match OpenAI API's return value
            "matched": self.matched,
        }


class FINISH_MATCHED_STR(BaseFinishReason):
    def __init__(self, matched: str):
        super().__init__()
        self.matched = matched

    def to_json(self):
        return {
            "type": "stop",  # to match OpenAI API's return value
            "matched": self.matched,
        }


class FINISHED_MATCHED_REGEX(BaseFinishReason):
    def __init__(self, matched: str):
        super().__init__()
        self.matched = matched

    def to_json(self):
        return {
            "type": "stop",  # to match OpenAI API's return value
            "matched": self.matched,
        }


class FINISH_LENGTH(BaseFinishReason):
    def __init__(self, length: int):
        super().__init__()
        self.length = length

    def to_json(self):
        return {
            "type": "length",  # to match OpenAI API's return value
            "length": self.length,
        }


class FINISH_ABORT(BaseFinishReason):
    def __init__(self, message=None, status_code=None, err_type=None):
        super().__init__(is_error=True)
        self.message = message or "Aborted"
        self.status_code = status_code
        self.err_type = err_type

    def to_json(self):
        return {
            "type": "abort",
            "message": self.message,
            "status_code": self.status_code,
            "err_type": self.err_type,
        }


class Modality(Enum):
    IMAGE = auto()
    MULTI_IMAGES = auto()
    VIDEO = auto()
    AUDIO = auto()

    @staticmethod
    def from_str(modality_str: str):
        try:
            return Modality[modality_str.upper()]
        except KeyError:
            raise ValueError(
                f"Invalid modality string: {modality_str}. Valid modalities are: {[m.name for m in Modality]}"
            )

    @staticmethod
    def all():
        return [Modality.IMAGE, Modality.VIDEO, Modality.AUDIO]


@dataclasses.dataclass
class MultimodalDataItem:
    """
    One MultimodalDataItem contains all inputs for one modality.
    For example, if there are 3 images and 1 audio inputs, there will be 2 MultimodalDataItem.
    One for images and one for audio.

    We put the common fields first and the model-specific fields in model_specific_data.
    """

    modality: Modality
    hash: int = None
    pad_value: int = None
    offsets: Optional[list] = None

    # the raw features returned by processor, e.g. pixel_values or audio_features
    feature: Union[torch.Tensor, np.ndarray] = None
    # the precomputed embeddings, passed as final encoder embeddings
    # One and only one of the feature and precomputed_embeddings will be empty
    precomputed_embeddings: Optional[Union[torch.Tensor, np.ndarray]] = None

    # Model-specific data stored in a dictionary
    model_specific_data: dict[str, Any] = dataclasses.field(default_factory=dict)

    def __getattr__(self, name: str):
        if (
            "model_specific_data" in self.__dict__
            and name in self.__dict__["model_specific_data"]
        ):
            return self.__dict__["model_specific_data"][name]
        else:
            raise AttributeError(
                f"'{self.__class__.__name__}' object has no attribute '{name}'"
            )

    def __setitem__(self, key: str, value: Any):
        if key in self.__dict__:
            self.__dict__[key] = value
        else:
            self.model_specific_data[key] = value

    def set(self, key: str, value: Any):
        self.__setitem__(key, value)

    @staticmethod
    def is_empty_list(l):
        if l is None:
            return True
        return len([item for item in flatten_nested_list(l) if item is not None]) == 0

    def set_pad_value(self):
        """
        Set the pad value after first hashing the data
        """
        from sglang.srt.managers.mm_utils import hash_feature

        if self.hash is None:
            if self.feature is not None:
                hashed_feature = self.feature
            else:
                hashed_feature = self.precomputed_embeddings
            self.hash = hash_feature(hashed_feature)
        assert self.hash is not None
        self.pad_value = self.hash % (1 << 30)

    def is_modality(self, modality: Modality) -> bool:
        return self.modality == modality

    def is_audio(self):
        return self.modality == Modality.AUDIO

    def is_image(self):
        return self.modality in [Modality.IMAGE, Modality.MULTI_IMAGES]

    def is_video(self):
        return self.modality == Modality.VIDEO

    def is_valid(self) -> bool:
        return self.is_image() or self.is_video() or self.is_audio()

    def validate(self):
        ...
        # TODO

    @staticmethod
    def from_dict(obj: dict):
        kwargs = dict(obj)
        modality = kwargs.pop("modality")
        if isinstance(modality, str):
            modality = Modality[modality]
        ret = MultimodalDataItem(modality=modality, **kwargs)
        ret.validate()
        return ret

    def merge(self, other):
        self.feature += other.feature
        self.offsets += other.offsets
        self.hash = hash((self.hash, other.hash))
        self.set_pad_value()


@dataclasses.dataclass
class MultimodalInputs:
    """The multimodal data related inputs."""

    # items of data
    mm_items: List[MultimodalDataItem]
    image_pad_len: Optional[list] = None
    num_image_tokens: Optional[int] = None

    # image
    im_token_id: Optional[int] = None
    im_start_id: Optional[int] = None
    im_end_id: Optional[int] = None
    slice_start_id: Optional[int] = None
    slice_end_id: Optional[int] = None

    # video
    video_token_id: Optional[int] = None

    # audio
    audio_token_id: Optional[int] = None
    audio_start_id: Optional[int] = None
    audio_end_id: Optional[int] = None

    # QWen2-VL related
    mrope_positions: Optional[torch.Tensor] = None
    mrope_position_delta: Optional[torch.Tensor] = None

    @staticmethod
    def from_dict(obj: dict):
        ret = MultimodalInputs(
            mm_items=obj["mm_items"],
        )

        assert isinstance(ret.mm_items, list)
        ret.mm_items = [item for item in ret.mm_items if item.is_valid()]
        for item in ret.mm_items:
            item.set_pad_value()

        optional_args = [
            "mrope_positions",
            "mrope_position_delta",
            "im_token_id",
            "im_start_id",
            "im_end_id",
            "video_token_id",
            "slice_start_id",
            "slice_end_id",
            "audio_start_id",
            "audio_end_id",
            "audio_token_id",
        ]
        for arg in optional_args:
            if arg in obj:
                setattr(ret, arg, obj[arg])

        return ret

    def contains_image_inputs(self) -> bool:
        return any(item.is_image() for item in self.mm_items)

    def contains_video_inputs(self) -> bool:
        return any(item.is_video() for item in self.mm_items)

    def contains_audio_inputs(self) -> bool:
        return any(item.is_audio() for item in self.mm_items)

    def contains_mm_input(self) -> bool:
        return any(True for item in self.mm_items if item.is_valid())

    def merge(self, other: MultimodalInputs):
        """
        merge image inputs when requests are being merged
        """

        # args needed to be merged
        optional_args = [
            "mm_items",
            "image_pad_len",
        ]
        for arg in optional_args:
            self_arg = getattr(self, arg, None)
            if self_arg is not None:
                setattr(self, arg, self_arg + getattr(other, arg))

        mrope_positions = self.mrope_positions
        if mrope_positions is not None:
            if other.mrope_positions is None:
                self.mrope_positions = mrope_positions
            else:
                self.mrope_positions = torch.cat(
                    [self.mrope_positions, other.mrope_positions], dim=1
                )

        mrope_position_delta = self.mrope_position_delta
        if mrope_position_delta is not None:
            if other.mrope_position_delta is None:
                self.mrope_position_delta = mrope_position_delta
            else:
                self.mrope_position_delta = torch.cat(
                    [self.mrope_position_delta, other.mrope_position_delta], dim=0
                )

        for key, val in other.__dict__.items():
            if "_id" in key:
                # set token_ids
                if getattr(self, key, None) is None:
                    setattr(self, key, getattr(other, key, None))
        # other args would be kept intact


class RequestStage(str, enum.Enum):
    # Tokenizer
    TOKENIZE = "tokenize"
    TOKENIZER_DISPATCH = "dispatch"

    # DP controller
    DC_DISPATCH = "dc_dispatch"

    # common/non-disaggregation
    PREFILL_WAITING = "prefill_waiting"
    REQUEST_PROCESS = "request_process"
    DECODE_LOOP = "decode_loop"
    PREFILL_FORWARD = "prefill_forward"
    PREFILL_CHUNKED_FORWARD = "chunked_prefill"

    # disaggregation prefill
    PREFILL_PREPARE = "prefill_prepare"
    PREFILL_BOOTSTRAP = "prefill_bootstrap"
    PREFILL_TRANSFER_KV_CACHE = "prefill_transfer_kv_cache"

    # disaggregation decode
    DECODE_PREPARE = "decode_prepare"
    DECODE_BOOTSTRAP = "decode_bootstrap"
    DECODE_WAITING = "decode_waiting"
    DECODE_TRANSFERRED = "decode_transferred"
    DECODE_FAKE_OUTPUT = "fake_output"
    DECODE_QUICK_FINISH = "quick_finish"


class Req:
    """The input and output status of a request."""

    def __init__(
        self,
        rid: str,
        origin_input_text: str,
        origin_input_ids: List[int],
        sampling_params: SamplingParams,
        return_logprob: bool = False,
        top_logprobs_num: int = 0,
        token_ids_logprob: List[int] = None,
        stream: bool = False,
        origin_input_ids_unpadded: Optional[Tuple[int]] = None,
        lora_id: Optional[str] = None,
        input_embeds: Optional[List[List[float]]] = None,
        token_type_ids: List[int] = None,
        session_id: Optional[str] = None,
        custom_logit_processor: Optional[str] = None,
        return_hidden_states: bool = False,
        eos_token_ids: Optional[Set[int]] = None,
        bootstrap_host: Optional[str] = None,
        bootstrap_port: Optional[int] = None,
        bootstrap_room: Optional[int] = None,
        disagg_mode: Optional[DisaggregationMode] = None,
        data_parallel_rank: Optional[int] = None,
        vocab_size: Optional[int] = None,
        priority: Optional[int] = None,
        metrics_collector: Optional[SchedulerMetricsCollector] = None,
        extra_key: Optional[str] = None,
        dimensions: Optional[int] = None,
        http_worker_ipc: Optional[str] = None,
    ):
        # Input and output info
        self.rid = rid
        self.origin_input_text = origin_input_text
        self.origin_input_ids_unpadded = (
            origin_input_ids_unpadded
            if origin_input_ids_unpadded
            else origin_input_ids  # Before image padding
        )
        self.origin_input_ids = origin_input_ids
        # Each decode stage's output ids
        self.output_ids = []
        # fill_ids = origin_input_ids + output_ids. Updated if chunked.
        self.fill_ids = []
        self.session_id = session_id
        self.input_embeds = input_embeds

        # For req-level memory management
        self.kv_committed_len = 0
        self.kv_allocated_len = 0
        self.kv_committed_freed = False
        self.kv_overallocated_freed = False

        # for corss-endoder model
        self.token_type_ids = token_type_ids

        # The length of KV that have been removed in local attention chunked prefill
        self.evicted_seqlen_local = 0

        # For multi-http worker
        self.http_worker_ipc = http_worker_ipc

        # Sampling info
        if isinstance(sampling_params.custom_params, dict):
            sampling_params = copy.copy(sampling_params)
            sampling_params.custom_params = sampling_params.custom_params | {
                "__req__": self
            }
        self.sampling_params = sampling_params
        self.custom_logit_processor = custom_logit_processor
        self.return_hidden_states = return_hidden_states

        # extra key for classifying the request (e.g. cache_salt)
        if lora_id is not None:
            extra_key = (
                extra_key or ""
            ) + lora_id  # lora_id is concatenated to the extra key

        self.extra_key = extra_key
        self.lora_id = lora_id

        # Memory pool info
        self.req_pool_idx: Optional[int] = None
        self.mamba_pool_idx: Optional[torch.Tensor] = None  # shape (1)

        # Check finish
        self.tokenizer = None
        self.finished_reason: Optional[BaseFinishReason] = None
        # finished position (in output_ids), used when checking stop conditions with speculative decoding
        self.finished_len = None
        # Whether this request has finished output
        self.finished_output = None
        # If we want to abort the request in the middle of the event loop,
        # set to_finish instead of directly setting finished_reason.
        # Note: We should never set finished_reason in the middle, the req will get filtered and never respond
        self.to_finish: Optional[BaseFinishReason] = None
        self.stream = stream
        self.eos_token_ids = eos_token_ids
        self.vocab_size = vocab_size
        self.priority = priority

        # For incremental decoding
        # ----- | --------- read_ids -------|
        # ----- |   surr_ids  |
        # xxxxx | xxxxxxxxxxx | xxxxxxxxxxx |
        # ----- ^ ----------- ^ ----------- ^
        # ----- 1 ----------- 2 ----------- 3
        # 1: surr_offset
        # 2: read_offset
        # 3: last token
        self.surr_offset = None  # Surrounding offset to defeat the cleanup algorithm
        self.read_offset = None
        self.decoded_text = ""

        # For multimodal inputs
        self.multimodal_inputs: Optional[MultimodalInputs] = None

        # Prefix info
        # The indices to kv cache for the shared prefix.
        self.prefix_indices: torch.Tensor = torch.empty((0,), dtype=torch.int64)
        # Number of tokens to run prefill.
        self.extend_input_len = 0
        # The relative logprob_start_len in an extend batch
        self.extend_logprob_start_len = 0
        self.last_node: Any = None
        self.last_host_node: Any = None
        self.host_hit_length = 0
        # The node to lock until for swa radix tree lock ref
        self.swa_uuid_for_lock: Optional[int] = None
        # The prefix length of the last prefix matching
        self.last_matched_prefix_len: int = 0

        # Whether or not if it is chunked. It increments whenever
        # it is chunked, and decrement whenever chunked request is
        # processed.
        self.is_chunked = 0

        # For retraction
        self.is_retracted = False

        # Incremental streamining
        self.send_token_offset: int = 0
        self.send_decode_id_offset: int = 0
        # TODO (Byron): send_output_token_logprobs_offset and send_decode_id_offset can be different in disaggregation mode
        # because the decode server does not have the first output token logprobs
        self.send_output_token_logprobs_offset: int = 0

        # Logprobs (arguments)
        self.return_logprob = return_logprob
        # Start index to compute logprob from.
        self.logprob_start_len = 0
        self.top_logprobs_num = top_logprobs_num
        self.token_ids_logprob = token_ids_logprob
        self.temp_scaled_logprobs = False
        self.top_p_normalized_logprobs = False

        # Logprobs (return values)
        # True means the input logprob has been already sent to detokenizer.
        self.input_logprob_sent: bool = False
        self.input_token_logprobs_val: Optional[List[float]] = None
        self.input_token_logprobs_idx: Optional[List[int]] = None
        self.input_top_logprobs_val: Optional[List[float]] = None
        self.input_top_logprobs_idx: Optional[List[int]] = None
        self.input_token_ids_logprobs_val: Optional[List[float]] = None
        self.input_token_ids_logprobs_idx: Optional[List[int]] = None
        # Temporary holder to store input_token_logprobs.
        self.input_token_logprobs: Optional[List[Tuple[int]]] = None
        self.temp_input_top_logprobs_val: Optional[List[torch.Tensor]] = None
        self.temp_input_top_logprobs_idx: Optional[List[int]] = None
        self.temp_input_token_ids_logprobs_val: Optional[List[float]] = None
        self.temp_input_token_ids_logprobs_idx: Optional[List[int]] = None

        if return_logprob:
            # shape: (bs, 1)
            self.output_token_logprobs_val = []
            self.output_token_logprobs_idx = []
            # shape: (bs, k)
            self.output_top_logprobs_val = []
            self.output_top_logprobs_idx = []
            # Can contain either lists or GPU tensors (delayed copy optimization for prefill-only scoring)
            self.output_token_ids_logprobs_val: List[
                Union[List[float], torch.Tensor]
            ] = []
            self.output_token_ids_logprobs_idx = []
        else:
            self.output_token_logprobs_val = self.output_token_logprobs_idx = (
                self.output_top_logprobs_val
            ) = self.output_top_logprobs_idx = self.output_token_ids_logprobs_val = (
                self.output_token_ids_logprobs_idx
            ) = None
        self.hidden_states: List[List[float]] = []
        self.hidden_states_tensor = None  # Note: use tensor instead of list to transfer hidden_states when PD + MTP
        self.output_topk_p = None
        self.output_topk_index = None

        # Embedding (return values)
        self.embedding = None

        # Constrained decoding
        self.grammar: Optional[BaseGrammarObject] = None
        self.grammar_wait_ct = 0

        # The number of cached tokens that were already cached in the KV cache
        self.cached_tokens = 0
        self.already_computed = 0

        # The number of verification forward passes in the speculative decoding.
        # This is used to compute the average acceptance length per request.
        self.spec_verify_ct = 0

        # The number of accepted tokens in speculative decoding for this request.
        # This is used to compute the acceptance rate and average acceptance length per request.
        self.spec_accepted_tokens = 0

        # The number of times this request has been retracted / preempted.
        self.retraction_count = 0

        # For metrics
        self.metrics_collector = metrics_collector
        self.time_stats: TimeStats = TimeStats(disagg_mode=disagg_mode)
        self.has_log_time_stats: bool = False
        self.last_tic = time.monotonic()

        # For disaggregation
        self.bootstrap_host: str = bootstrap_host
        self.bootstrap_port: Optional[int] = bootstrap_port
        self.bootstrap_room: Optional[int] = bootstrap_room
        self.disagg_kv_sender: Optional[BaseKVSender] = None

        # For data parallel rank routing
        self.data_parallel_rank: Optional[int] = data_parallel_rank

        # the start index of the sent kv cache
        # We want to send it chunk by chunk for chunked prefill.
        # After every chunk forward, we do the following:
        # kv_send(req.input_ids[req.start_send_idx:len(req.fill_ids)])
        # start_send_idx = len(req.fill_ids)
        self.start_send_idx: int = 0

        # For overlap schedule, we delay the kv transfer until `process_batch_result_disagg_prefill` rather than `process_prefill_chunk` in non-overlap
        # This is because kv is not ready in `process_prefill_chunk`.
        # We use `tmp_end_idx` to store the end index of the kv cache to send.
        self.tmp_end_idx: int = -1
        self.metadata_buffer_index: int = -1

        # For Matryoshka embeddings
        self.dimensions = dimensions

    @property
    def seqlen(self):
        return len(self.origin_input_ids) + len(self.output_ids)

    @property
    def is_prefill_only(self) -> bool:
        """Check if this request is prefill-only (no token generation needed)."""
        # NOTE: when spec is enabled, prefill_only optimizations are disabled

        spec_alg = get_global_server_args().speculative_algorithm
        return self.sampling_params.max_new_tokens == 0 and spec_alg is None

    @property
    def output_ids_through_stop(self) -> List[int]:
        """Get the output ids through the stop condition. Stop position is included."""
        if self.finished_len is not None:
            return self.output_ids[: self.finished_len]
        return self.output_ids

    def pop_committed_kv_cache(self) -> int:
        """Return the length of committed KV cache and mark them as freed."""

        # NOTE: This function is called exactly once after the request is finished.
        global_server_args = get_global_server_args()
        topk = global_server_args.speculative_eagle_topk

        enable_kv_committed_len = topk is None or topk == 1
        if enable_kv_committed_len:
            assert (
                not self.kv_committed_freed
            ), f"Committed KV cache already freed ({self.kv_committed_len=})"
            self.kv_committed_freed = True
            return self.kv_committed_len
        else:
            return len(self.origin_input_ids) + max(len(self.output_ids) - 1, 0)

    def pop_overallocated_kv_cache(self) -> Tuple[int, int]:
        """Return the range of over-allocated KV cache and mark them as freed."""

        # NOTE: This function is called when there is over-allocation of KV cache.
        # Over-allocation: we allocate more KV cache than the committed length.
        # e.g., speculative decoding may allocate more KV cache than actually used.
        assert (
            not self.kv_overallocated_freed
        ), f"Overallocated KV cache already freed, {self.kv_committed_len=}, {self.kv_allocated_len=}"
        self.kv_overallocated_freed = True
        return self.kv_committed_len, self.kv_allocated_len

    def add_latency(self, stage: RequestStage):
        if self.metrics_collector is None:
            return

        now = time.monotonic()
        self.metrics_collector.observe_per_stage_req_latency(
            stage.value, now - self.last_tic
        )
        self.last_tic = now

    def extend_image_inputs(self, image_inputs):
        if self.multimodal_inputs is None:
            self.multimodal_inputs = image_inputs
        else:
            self.multimodal_inputs.merge(image_inputs)

    def finished(self) -> bool:
        # Whether request reached finished condition
        return self.finished_reason is not None

    def init_next_round_input(self, tree_cache: Optional[BasePrefixCache] = None):
        self.fill_ids = self.origin_input_ids + self.output_ids
        input_len = len(self.fill_ids)
        # NOTE: the matched length is at most 1 less than the input length to enable logprob computation
        max_prefix_len = input_len - 1
        if self.return_logprob:
            max_prefix_len = min(max_prefix_len, self.logprob_start_len)
        max_prefix_len = max(max_prefix_len, 0)
        token_ids = self.fill_ids[:max_prefix_len]

        if tree_cache is not None:
            (
                self.prefix_indices,
                self.last_node,
                self.last_host_node,
                self.host_hit_length,
            ) = tree_cache.match_prefix(
                key=RadixKey(token_ids=token_ids, extra_key=self.extra_key),
                **(
                    {"req": self, "cow_mamba": True}
                    if isinstance(tree_cache, MambaRadixCache)
                    else {}
                ),
            )
            self.last_matched_prefix_len = len(self.prefix_indices)
        self.extend_input_len = len(self.fill_ids) - len(self.prefix_indices)

    # Based on https://github.com/vllm-project/vllm/blob/7a64d24aad69e4d2548aa0bf528d9fe63428ab01/vllm/transformers_utils/detokenizer.py#L194-L313
    def init_incremental_detokenize(self):
        first_iter = self.surr_offset is None or self.read_offset is None

        output_ids = self.output_ids_through_stop

        if first_iter:
            self.read_offset = len(self.origin_input_ids_unpadded)
            self.surr_offset = max(
                self.read_offset - INIT_INCREMENTAL_DETOKENIZATION_OFFSET, 0
            )
            self.surr_and_decode_ids = (
                self.origin_input_ids_unpadded[self.surr_offset :] + output_ids
            )
            self.cur_decode_ids_len = len(output_ids)
        else:
            self.surr_and_decode_ids.extend(output_ids[self.cur_decode_ids_len :])
            self.cur_decode_ids_len = len(output_ids)

        return self.surr_and_decode_ids, self.read_offset - self.surr_offset

    def tail_str(self) -> str:
        # Check stop strings and stop regex patterns together
        if (
            len(self.sampling_params.stop_strs) > 0
            or len(self.sampling_params.stop_regex_strs) > 0
        ):
            max_len_tail_str = max(
                self.sampling_params.stop_str_max_len + 1,
                self.sampling_params.stop_regex_max_len + 1,
            )

        tail_len = min((max_len_tail_str + 1), len(self.output_ids))
        return self.tokenizer.decode(self.output_ids[-tail_len:])

    def check_match_stop_str_prefix(self) -> bool:
        """
        Check if the suffix of tail_str overlaps with any stop_str prefix
        """
        if not self.sampling_params.stop_strs:
            return False

        tail_str = self.tail_str()

        # Early return if tail_str is empty
        if not tail_str:
            return False

        for stop_str in self.sampling_params.stop_strs:
            if not stop_str:
                continue
            # Check if stop_str is contained in tail_str (fastest check first)
            if stop_str in tail_str:
                return True

            # Check if tail_str suffix matches stop_str prefix
            # Only check if stop_str is not empty, it's for stream output
            min_len = min(len(tail_str), len(stop_str))
            for i in range(1, min_len + 1):
                if tail_str[-i:] == stop_str[:i]:
                    return True

        return False

    def _check_token_based_finish(self, new_accepted_tokens: List[int]) -> bool:
        if self.sampling_params.ignore_eos:
            return False

        # Check stop token ids
        matched_eos = False

        for i, token_id in enumerate(new_accepted_tokens):
            if self.sampling_params.stop_token_ids:
                matched_eos |= token_id in self.sampling_params.stop_token_ids
            if self.eos_token_ids:
                matched_eos |= token_id in self.eos_token_ids
            if self.tokenizer is not None:
                matched_eos |= token_id == self.tokenizer.eos_token_id
                if self.tokenizer.additional_stop_token_ids:
                    matched_eos |= token_id in self.tokenizer.additional_stop_token_ids
            if matched_eos:
                self.finished_reason = FINISH_MATCHED_TOKEN(matched=token_id)
                matched_pos = len(self.output_ids) - len(new_accepted_tokens) + i
                self.finished_len = matched_pos + 1
                return True

        return False

    def _check_str_based_finish(self):
        if (
            len(self.sampling_params.stop_strs) > 0
            or len(self.sampling_params.stop_regex_strs) > 0
        ):
            tail_str = self.tail_str()

            # Check stop strings
            if len(self.sampling_params.stop_strs) > 0:
                for stop_str in self.sampling_params.stop_strs:
                    if stop_str in tail_str or stop_str in self.decoded_text:
                        self.finished_reason = FINISH_MATCHED_STR(matched=stop_str)
                        return True

            # Check stop regex
            if len(self.sampling_params.stop_regex_strs) > 0:
                for stop_regex_str in self.sampling_params.stop_regex_strs:
                    if re.search(stop_regex_str, tail_str):
                        self.finished_reason = FINISHED_MATCHED_REGEX(
                            matched=stop_regex_str
                        )
                        return True

        return False

    def _check_vocab_boundary_finish(self, new_accepted_tokens: List[int] = None):
        for i, token_id in enumerate(new_accepted_tokens):
            if token_id > self.vocab_size or token_id < 0:
                offset = len(self.output_ids) - len(new_accepted_tokens) + i
                if self.sampling_params.stop_token_ids:
                    self.output_ids[offset] = next(
                        iter(self.sampling_params.stop_token_ids)
                    )
                if self.eos_token_ids:
                    self.output_ids[offset] = next(iter(self.eos_token_ids))
                self.finished_reason = FINISH_MATCHED_STR(matched="NaN happened")
                self.finished_len = offset + 1
                return True

        return False

    def check_finished(self, new_accepted_len: int = 1):
        if self.finished():
            return

        if self.to_finish:
            self.finished_reason = self.to_finish
            self.to_finish = None
            return

        if len(self.output_ids) >= self.sampling_params.max_new_tokens:
            self.finished_reason = FINISH_LENGTH(
                length=self.sampling_params.max_new_tokens
            )
            self.finished_len = self.sampling_params.max_new_tokens
            return

        if self.grammar is not None:
            if self.grammar.is_terminated():
                self.finished_reason = FINISH_MATCHED_TOKEN(matched=self.output_ids[-1])
                return

        new_accepted_tokens = self.output_ids[-new_accepted_len:]

        if self._check_token_based_finish(new_accepted_tokens):
            return

        if self._check_vocab_boundary_finish(new_accepted_tokens):
            return

        if self._check_str_based_finish():
            return

    def reset_for_retract(self):
        # Increment retraction count before resetting other state. We should not reset this
        # since we are tracking the total number of retractions for each request.
        self.retraction_count += 1

        self.prefix_indices = torch.empty((0,), dtype=torch.int64)
        self.last_node = None
        self.swa_uuid_for_lock = None
        self.extend_input_len = 0
        self.is_retracted = True
        self.input_token_logprobs = None
        self.temp_input_top_logprobs_val = None
        self.temp_input_top_logprobs_idx = None
        self.extend_logprob_start_len = 0
        self.is_chunked = 0
        self.mamba_pool_idx = None
        self.already_computed = 0
        self.kv_allocated_len = 0
        self.kv_committed_len = 0
        self.kv_committed_freed = False
        self.kv_overallocated_freed = False

    def offload_kv_cache(self, req_to_token_pool, token_to_kv_pool_allocator):
        token_indices = req_to_token_pool.req_to_token[
            self.req_pool_idx, : self.seqlen - 1
        ]
        self.kv_cache_cpu = token_to_kv_pool_allocator.get_cpu_copy(token_indices)

    def load_kv_cache(self, req_to_token_pool, token_to_kv_pool_allocator):
        token_indices = req_to_token_pool.req_to_token[
            self.req_pool_idx, : self.seqlen - 1
        ]
        token_to_kv_pool_allocator.load_cpu_copy(self.kv_cache_cpu, token_indices)
        del self.kv_cache_cpu

    def log_time_stats(self):
        # If overlap schedule, we schedule one decode batch ahead so this gets called twice.
        if self.has_log_time_stats is True:
            return

        if self.bootstrap_room is not None:
            prefix = f"Req Time Stats(rid={self.rid}, bootstrap_room={self.bootstrap_room}, input len={len(self.origin_input_ids)}, output len={len(self.output_ids)}, type={self.time_stats.disagg_mode_str()})"
        else:
            prefix = f"Req Time Stats(rid={self.rid}, input len={len(self.origin_input_ids)}, output len={len(self.output_ids)}, type={self.time_stats.disagg_mode_str()})"
        logger.info(f"{prefix}: {self.time_stats.convert_to_duration()}")
        self.has_log_time_stats = True

    def set_finish_with_abort(self, error_msg: str):
        if get_tensor_model_parallel_rank() == 0:
            logger.error(f"{error_msg}, {self.rid=}")
        self.multimodal_inputs = None
        self.grammar = None
        self.origin_input_ids = [0]  # set it to one token to skip the long prefill
        self.return_logprob = False
        self.to_finish = FINISH_ABORT(
            error_msg, HTTPStatus.BAD_REQUEST, "BadRequestError"
        )

    def __repr__(self):
        return (
            f"Req(rid={self.rid}, "
            f"input_ids={self.origin_input_ids}, output_ids={self.output_ids}, "
            f"{self.grammar=}, "
            f"{self.sampling_params=})"
        )


@dataclasses.dataclass
class ScheduleBatch(ScheduleBatchDisaggregationDecodeMixin):
    """Store all information of a batch on the scheduler."""

    # Request, memory pool, and cache
    reqs: List[Req]
    req_to_token_pool: ReqToTokenPool = None
    token_to_kv_pool_allocator: BaseTokenToKVPoolAllocator = None
    tree_cache: BasePrefixCache = None
    is_hybrid: bool = False

    # Batch configs
    model_config: ModelConfig = None
    forward_mode: ForwardMode = None
    enable_overlap: bool = False
    # Tell whether the current running batch is full so that we can skip
    # the check of whether to prefill new requests.
    # This is an optimization to reduce the overhead of the prefill check.
    batch_is_full: bool = False

    # For chunked prefill in PP
    chunked_req: Optional[Req] = None

    # Sampling info
    sampling_info: SamplingBatchInfo = None

    # Batched arguments to model runner
    input_ids: torch.Tensor = None  # shape: [b], int64
    input_embeds: torch.Tensor = None  # shape: [b, hidden_size], float32
    token_type_ids: torch.Tensor = None  # shape: [b], int64
    req_pool_indices: torch.Tensor = None  # shape: [b], int64
    seq_lens: torch.Tensor = None  # shape: [b], int64
    seq_lens_cpu: torch.Tensor = None  # shape: [b], int64
    # The output locations of the KV cache
    out_cache_loc: torch.Tensor = None  # shape: [b], int64
    output_ids: torch.Tensor = None  # shape: [b], int64

    # For multimodal inputs
    multimodal_inputs: Optional[List] = None

    # The sum of all sequence lengths
    seq_lens_sum: int = None
    # The original sequence lengths, Qwen-1M related
    orig_seq_lens: torch.Tensor = None  # shape: [b], int32

    # For DP attention
    inner_idle_batch: Optional[ScheduleBatch] = None
    global_num_tokens: Optional[List[int]] = None
    global_num_tokens_for_logprob: Optional[List[int]] = None
    is_extend_in_batch: bool = False
    can_run_dp_cuda_graph: bool = False
    tbo_split_seq_index: Optional[int] = None
    global_forward_mode: Optional[ForwardMode] = None

    # For processing logprobs
    return_logprob: bool = False
    top_logprobs_nums: Optional[List[int]] = None
    token_ids_logprobs: Optional[List[List[int]]] = None

    # For logits and logprob post processing
    temp_scaled_logprobs: bool = False
    top_p_normalized_logprobs: bool = False

    # For extend and mixed chunekd prefill
    prefix_lens: List[int] = None
    extend_lens: List[int] = None
    extend_num_tokens: Optional[int] = None
    decoding_reqs: List[Req] = None
    extend_logprob_start_lens: List[int] = None
    # It comes empty list if logprob is not required.
    extend_input_logprob_token_ids: Optional[torch.Tensor] = None

    # For encoder-decoder architectures
    encoder_cached: Optional[List[bool]] = None
    encoder_lens: Optional[torch.Tensor] = None
    encoder_lens_cpu: Optional[List[int]] = None
    encoder_out_cache_loc: Optional[torch.Tensor] = None

    # For matryoshka embeddings
    dimensions: Optional[list[int]] = None

    # For split prefill
    split_index: int = 0
    split_prefill_finished: bool = False
    split_forward_count: int = 1
    split_forward_batch: ForwardBatch = None
    seq_lens_cpu_cache: torch.Tensor = None

    # Stream
    has_stream: bool = False

    # Has grammar
    has_grammar: bool = False

    # Device
    if not _is_npu:
        device: str = "cuda"
    else:
        device: str = "npu"

    # Speculative decoding
    spec_algorithm: SpeculativeAlgorithm = None
    # spec_info: Optional[SpecInput] = None
    spec_info: Optional[SpecInput] = None

    # Whether to return hidden states
    return_hidden_states: bool = False

    # Whether this batch is prefill-only (no token generation needed)
    is_prefill_only: bool = False

    # hicache pointer for synchronizing data loading from CPU to GPU
    hicache_consumer_index: int = -1

    @classmethod
    def init_new(
        cls,
        reqs: List[Req],
        req_to_token_pool: ReqToTokenPool,
        token_to_kv_pool_allocator: BaseTokenToKVPoolAllocator,
        tree_cache: BasePrefixCache,
        model_config: ModelConfig,
        enable_overlap: bool,
        spec_algorithm: SpeculativeAlgorithm,
        chunked_req: Optional[Req] = None,
    ):
        return_logprob = any(req.return_logprob for req in reqs)

        is_hybrid = False
        if isinstance(token_to_kv_pool_allocator, SWATokenToKVPoolAllocator):
            assert (
                tree_cache is None
                or isinstance(tree_cache, SWARadixCache)
                or isinstance(tree_cache, SWAChunkCache)
            ), "SWARadixCache or SWAChunkCache is required for SWATokenToKVPoolAllocator"
            is_hybrid = True

        return cls(
            reqs=reqs,
            req_to_token_pool=req_to_token_pool,
            token_to_kv_pool_allocator=token_to_kv_pool_allocator,
            tree_cache=tree_cache,
            is_hybrid=is_hybrid,
            model_config=model_config,
            enable_overlap=enable_overlap,
            return_logprob=return_logprob,
            has_stream=any(req.stream for req in reqs),
            has_grammar=any(req.grammar for req in reqs),
            device=req_to_token_pool.device,
            spec_algorithm=spec_algorithm,
            return_hidden_states=any(req.return_hidden_states for req in reqs),
            is_prefill_only=all(req.is_prefill_only for req in reqs),
            chunked_req=chunked_req,
        )

    def batch_size(self):
        return len(self.reqs)

    def is_empty(self):
        return len(self.reqs) == 0

    def prepare_encoder_info_extend(self, input_ids: List[int], seq_lens: List[int]):
        self.encoder_lens_cpu = []
        self.encoder_cached = []

        for req in self.reqs:
            im = req.multimodal_inputs
            if im is None or im.num_image_tokens is None:
                # No image input
                self.encoder_lens_cpu.append(0)
                self.encoder_cached.append(True)
            else:
                self.encoder_lens_cpu.append(im.num_image_tokens)
                self.encoder_cached.append(
                    self.forward_mode.is_decode()
                    or len(req.prefix_indices) >= im.num_image_tokens
                )

        self.encoder_lens = torch.tensor(self.encoder_lens_cpu, dtype=torch.int64).to(
            self.device, non_blocking=True
        )

        # Strip encoder infos
        pt = 0
        decoder_out_cache_loc = []
        encoder_out_cache_loc = []
        for i, req in enumerate(self.reqs):
            encoder_len = self.encoder_lens_cpu[i]
            seq_lens[i] -= encoder_len

            if len(req.prefix_indices) < encoder_len:
                # NOTE: the encoder part should be considered as a whole
                assert len(req.prefix_indices) == 0
                input_ids[i] = input_ids[i][encoder_len:]
                encoder_out_cache_loc.append(self.out_cache_loc[pt : pt + encoder_len])
                decoder_out_cache_loc.append(
                    self.out_cache_loc[pt + encoder_len : pt + req.extend_input_len]
                )
                self.extend_lens[i] -= encoder_len
                self.extend_num_tokens -= encoder_len
            else:
                decoder_out_cache_loc.append(
                    self.out_cache_loc[pt : pt + req.extend_input_len]
                )
                self.prefix_lens[i] -= encoder_len

            pt += req.extend_input_len

        # Reassign
        self.input_ids = torch.tensor(sum(input_ids, []), dtype=torch.int64).to(
            self.device, non_blocking=True
        )
        self.seq_lens = torch.tensor(seq_lens, dtype=torch.int64).to(
            self.device, non_blocking=True
        )
        self.seq_lens_cpu = torch.tensor(seq_lens, dtype=torch.int64)

        if not decoder_out_cache_loc:
            self.out_cache_loc = torch.zeros(0, dtype=torch.int64).to(
                self.device, non_blocking=True
            )
        else:
            self.out_cache_loc = torch.cat(decoder_out_cache_loc)

        if not encoder_out_cache_loc:
            self.encoder_out_cache_loc = torch.zeros(0, dtype=torch.int64).to(
                self.device, non_blocking=True
            )
        else:
            self.encoder_out_cache_loc = torch.cat(encoder_out_cache_loc)

        assert (
            len(self.out_cache_loc) == self.extend_num_tokens
        ), f"Expected {len(self.out_cache_loc)}, got {self.extend_num_tokens}"

    def prepare_for_extend(self):
        self.forward_mode = ForwardMode.EXTEND

        # Init tensors
        reqs = self.reqs
        input_ids = [r.fill_ids[len(r.prefix_indices) :] for r in reqs]
        extend_num_tokens = sum(len(ids) for ids in input_ids)
        seq_lens = [len(r.fill_ids) for r in reqs]
        orig_seq_lens = [max(len(r.fill_ids), len(r.origin_input_ids)) for r in reqs]
        prefix_lens = [len(r.prefix_indices) for r in reqs]
        extend_lens = [r.extend_input_len for r in reqs]

        # For matryoshka embeddings
        if self.model_config.is_matryoshka and any(
            r.dimensions is not None for r in reqs
        ):
            self.dimensions = [
                r.dimensions if r.dimensions else self.model_config.hidden_size
                for r in reqs
            ]

        token_type_ids = [
            r.token_type_ids for r in reqs if r.token_type_ids is not None
        ]

        input_ids_tensor = torch.tensor(
            list(chain.from_iterable(input_ids)), dtype=torch.int64
        ).to(self.device, non_blocking=True)
        seq_lens_tensor = torch.tensor(seq_lens, dtype=torch.int64).to(
            self.device, non_blocking=True
        )
        seq_lens_cpu = torch.tensor(seq_lens, dtype=torch.int64)
        orig_seq_lens_tensor = torch.tensor(orig_seq_lens, dtype=torch.int32).to(
            self.device, non_blocking=True
        )

        token_type_ids_tensor = None
        if len(token_type_ids) > 0:
            token_type_ids_tensor = torch.tensor(
                sum(token_type_ids, []), dtype=torch.int64
            ).to(self.device, non_blocking=True)

        # Set batch fields needed by alloc_for_extend
        self.prefix_lens = prefix_lens
        self.extend_lens = extend_lens
        self.seq_lens = seq_lens_tensor
        self.seq_lens_cpu = seq_lens_cpu
        self.extend_num_tokens = extend_num_tokens

        # Allocate memory
        out_cache_loc, req_pool_indices_tensor, req_pool_indices = alloc_for_extend(
            self
        )

        # Set fields
        input_embeds = []
        extend_input_logprob_token_ids = []
        multimodal_inputs = []

        for i, (req, seq_len, pre_len) in enumerate(zip(reqs, seq_lens, prefix_lens)):
            req.req_pool_idx = req_pool_indices[i]
            assert seq_len - pre_len == req.extend_input_len

<<<<<<< HEAD
            if pre_len > 0:
                self.req_to_token_pool.write(
                    (req.req_pool_idx, slice(0, pre_len)), req.prefix_indices
                )
                if isinstance(self.tree_cache, SWAChunkCache):
                    self.tree_cache.evict_swa(
                        req,
                        pre_len,
                        self.model_config.attention_chunk_size,
                        self.model_config.sliding_window_size,
                    )
=======
            # update req-level memory management fields
            req.kv_committed_len = seq_len
            req.kv_allocated_len = seq_len
>>>>>>> 0d41ddfb

            # If input_embeds are available, store them
            if req.input_embeds is not None:
                # If req.input_embeds is already a list, append its content directly
                input_embeds.extend(req.input_embeds)  # Use extend to avoid nesting

            multimodal_inputs.append(req.multimodal_inputs)

            req.cached_tokens += pre_len - req.already_computed
            req.already_computed = seq_len
            req.is_retracted = False

            # Compute the relative logprob_start_len in an extend batch
            #
            # Key variables:
            # - logprob_start_len: Absolute position in full sequence where logprob computation begins
            # - extend_logprob_start_len: Relative position within current extend batch where logprob computation begins
            # - extend_input_len: Number of tokens that need to be processed in this extend batch
            #   (= len(fill_ids) - len(prefix_indices), where fill_ids = origin_input_ids + output_ids
            #    and prefix_indices are the cached/shared prefix tokens)
            #
            if req.logprob_start_len >= pre_len:
                # Optimization for prefill-only requests: When we only need logprobs at
                # positions beyond the input sequence (to score next-token likelihood), skip all
                # input logprob computation during prefill since no generation will occur.
                if self.is_prefill_only and req.logprob_start_len == len(
                    req.origin_input_ids
                ):
                    # Skip ALL input logprobs: set extend_logprob_start_len = extend_input_len
                    req.extend_logprob_start_len = req.extend_input_len
                else:
                    # Convert absolute logprob_start_len to relative extend_logprob_start_len
                    #
                    # Example: origin_input_ids=[1,2,3,4,5] (5 tokens, positions 0-4), logprob_start_len=3
                    # Regular logic: min(3-0, 5, 5-1) = min(3,5,4) = 3
                    # This means: "compute logprobs from position 3 onwards in extend batch"
                    req.extend_logprob_start_len = min(
                        req.logprob_start_len - pre_len,
                        req.extend_input_len,
                        req.seqlen - 1,
                    )
            else:
                # logprob_start_len is before the current extend batch, so start from beginning
                req.extend_logprob_start_len = 0

            if self.return_logprob:
                # Find input logprob token ids.
                # First, find a global index within origin_input_ids and slide it by 1
                # to compute input logprobs. It is because you need the next token
                # to compute input logprobs. E.g., (chunk size 2)
                #
                # input_logprobs = [1, 2, 3, 4]
                # fill_ids = [1, 2]
                # extend_input_logprob_token_id = [2, 3]
                #
                # Note that it can also overflow. In this case, we pad it with 0.
                # input_logprobs = [1, 2, 3, 4]
                # fill_ids = [3, 4]
                # extend_input_logprob_token_id = [4, 0]
                global_start_idx, global_end_idx = (
                    len(req.prefix_indices),
                    len(req.fill_ids),
                )
                # Apply logprob_start_len
                if global_start_idx < req.logprob_start_len:
                    global_start_idx = req.logprob_start_len

                logprob_token_ids = req.origin_input_ids[
                    global_start_idx + 1 : global_end_idx + 1
                ]
                extend_input_logprob_token_ids.extend(logprob_token_ids)

                # We will need req.extend_input_len - req.extend_logprob_start_len number of
                # tokens, and logprob_token_ids is for input logprob, so pad the rest of them by 0.
                extend_input_logprob_token_ids.extend(
                    [0]
                    * (
                        req.extend_input_len
                        - req.extend_logprob_start_len
                        - len(logprob_token_ids)
                    )
                )

        if self.return_logprob:
            extend_input_logprob_token_ids = torch.tensor(
                extend_input_logprob_token_ids
            )
        else:
            extend_input_logprob_token_ids = None

        self.input_ids = input_ids_tensor
        self.req_pool_indices = req_pool_indices_tensor
        self.orig_seq_lens = orig_seq_lens_tensor
        self.out_cache_loc = out_cache_loc
        self.input_embeds = (
            torch.tensor(input_embeds).to(self.device, non_blocking=True)
            if input_embeds
            else None
        )
        for mm_input in multimodal_inputs:
            if mm_input is None:
                continue
            for mm_item in mm_input.mm_items:
                pixel_values = getattr(mm_item, "feature", None)
                if isinstance(pixel_values, torch.Tensor):
                    mm_item.feature = pixel_values.to(self.device, non_blocking=True)
                elif isinstance(pixel_values, CudaIpcTensorTransportProxy):
                    mm_item.feature = pixel_values.reconstruct_on_target_device(
                        torch.cuda.current_device()
                    )
        self.multimodal_inputs = multimodal_inputs
        self.token_type_ids = token_type_ids_tensor
        self.seq_lens_sum = sum(seq_lens)

        if self.return_logprob:
            self.top_logprobs_nums = [r.top_logprobs_num for r in reqs]
            self.token_ids_logprobs = [r.token_ids_logprob for r in reqs]

        self.extend_logprob_start_lens = [r.extend_logprob_start_len for r in reqs]
        self.extend_input_logprob_token_ids = extend_input_logprob_token_ids

        if self.model_config.is_encoder_decoder:
            self.prepare_encoder_info_extend(input_ids, seq_lens)

        # Build sampling info
        self.sampling_info = SamplingBatchInfo.from_schedule_batch(
            self,
            self.model_config.vocab_size,
        )

    def prepare_for_split_prefill(self):
        self.prepare_for_extend()
        # For split prefill, we need to set the forward mode to SPLIT_PREFILL
        self.forward_mode = ForwardMode.SPLIT_PREFILL

    def mix_with_running(self, running_batch: "ScheduleBatch"):
        self.forward_mode = ForwardMode.MIXED
        running_bs = running_batch.batch_size()

        for req in running_batch.reqs:
            req.fill_ids = req.origin_input_ids + req.output_ids
            req.extend_input_len = 1

        input_ids = torch.cat([self.input_ids, running_batch.input_ids])
        out_cache_loc = torch.cat([self.out_cache_loc, running_batch.out_cache_loc])

        self.merge_batch(running_batch)
        self.input_ids = input_ids
        self.out_cache_loc = out_cache_loc

        # For overlap scheduler, the output_ids has one step delay
        delta = 0 if self.enable_overlap else -1

        # NOTE: prefix_indices is what has been cached, but we don't cache each decode step
        self.prefix_lens.extend(
            [
                len(r.origin_input_ids) + len(r.output_ids) + delta
                for r in running_batch.reqs
            ]
        )
        self.extend_lens.extend([1] * running_bs)
        self.extend_num_tokens += running_bs
        # TODO (lianmin): Revisit this. It should be seq_len - 1
        self.extend_logprob_start_lens.extend([0] * running_bs)
        self.is_prefill_only = False

    def new_page_count_next_decode(self, selected_indices: Optional[List[int]] = None):
        page_size = self.token_to_kv_pool_allocator.page_size
        requests = (
            self.reqs
            if selected_indices is None
            else [self.reqs[i] for i in selected_indices]
        )
        if page_size == 1:
            return len(requests)
        # In the decoding phase, the length of a request's KV cache should be
        # the total length of the request minus 1
        return (
            sum(1 for req in requests if req.seqlen % page_size == 0)
            if self.enable_overlap
            else sum(1 for req in requests if (req.seqlen - 1) % page_size == 0)
        )

    def check_decode_mem(
        self, buf_multiplier=1, selected_indices: Optional[List[int]] = None
    ):
        num_tokens = (
            self.new_page_count_next_decode(selected_indices)
            * buf_multiplier
            * self.token_to_kv_pool_allocator.page_size
        )

        evict_from_tree_cache(self.tree_cache, num_tokens)
        return self._is_available_size_sufficient(num_tokens)

    def retract_decode(
        self, server_args: ServerArgs
    ) -> Tuple[List[Req], float, List[Req]]:
        """Retract the decoding requests when there is not enough memory."""
        sorted_indices = list(range(len(self.reqs)))

        # TODO(lsyin): improve retraction policy for radix cache
        # For spec decoding, filter_batch API can only filter
        # requests from the back, so we can only retract from the back.
        # TODO(sang): Clean up finish path and support better retract
        # policy.
        if not server_args.speculative_algorithm:
            sorted_indices.sort(
                key=lambda i: (
                    len(self.reqs[i].output_ids),
                    -len(self.reqs[i].origin_input_ids),
                ),
                reverse=True,
            )

        retracted_reqs = []
        first_iter = True
        while first_iter or (
            not self.check_decode_mem(selected_indices=sorted_indices)
        ):
            if len(sorted_indices) == 1:
                # Corner case: only one request left
                if self.is_hybrid:
                    full_available_size = (
                        self.token_to_kv_pool_allocator.full_available_size()
                    )
                    swa_available_size = (
                        self.token_to_kv_pool_allocator.swa_available_size()
                    )
                    assert (
                        full_available_size > 0 and swa_available_size > 0
                    ), f"No space left for only one request in SWA mode {full_available_size=}, {swa_available_size=}"
                else:
                    assert (
                        self.token_to_kv_pool_allocator.available_size() > 0
                    ), f"No space left for only one request, {self.token_to_kv_pool_allocator.available_size()=}"
                break

            first_iter = False
            idx = sorted_indices.pop()
            req = self.reqs[idx]
            retracted_reqs.append(req)
            # release memory and don't insert into the tree because we need the space instantly
            self.release_req(idx, len(sorted_indices), server_args)

            if len(retracted_reqs) == 0:
                # Corner case: only one request left
                raise ValueError(
                    "Failed to retract any request. No space left for only one request."
                )

        self.filter_batch(keep_indices=sorted_indices)

        # Reqs in batch are filtered
        total_decoded_tokens = sum(len(r.output_ids) for r in self.reqs)
        total_max_new_tokens = sum(r.sampling_params.max_new_tokens for r in self.reqs)

        new_estimate_ratio = (
            total_decoded_tokens
            + envs.SGLANG_RETRACT_DECODE_STEPS.get() * len(self.reqs)
        ) / (
            total_max_new_tokens + 1
        )  # avoid zero division
        new_estimate_ratio = min(1.0, new_estimate_ratio)

        return retracted_reqs, new_estimate_ratio, []

    def release_req(self, idx: int, remaing_req_count: int, server_args: ServerArgs):
        req = self.reqs[idx]

        if server_args.disaggregation_mode == "decode":
            req.offload_kv_cache(
                self.req_to_token_pool, self.token_to_kv_pool_allocator
            )
        # TODO (csy): for preempted requests, we may want to insert into the tree
        release_kv_cache(req, self.tree_cache, is_insert=False)
        # NOTE(lsyin): we should use the newly evictable memory instantly.
        num_tokens = remaing_req_count * envs.SGLANG_RETRACT_DECODE_STEPS.get()
        evict_from_tree_cache(self.tree_cache, num_tokens)

        req.reset_for_retract()

    def prepare_encoder_info_decode(self):
        # Reset the encoder cached status
        self.encoder_cached = [True] * len(self.reqs)

    def prepare_for_idle(self):
        self.forward_mode = ForwardMode.IDLE
        self.input_ids = torch.empty(0, dtype=torch.int64, device=self.device)
        self.seq_lens = torch.empty(0, dtype=torch.int64, device=self.device)
        self.seq_lens_cpu = torch.empty(0, dtype=torch.int64)
        self.orig_seq_lens = torch.empty(0, dtype=torch.int32, device=self.device)
        self.out_cache_loc = torch.empty(0, dtype=torch.int64, device=self.device)
        self.req_pool_indices = torch.empty(0, dtype=torch.int32, device=self.device)
        self.seq_lens_sum = 0
        self.extend_num_tokens = 0
        self.sampling_info = SamplingBatchInfo.from_schedule_batch(
            self,
            self.model_config.vocab_size,
        )

    @property
    def is_v2_eagle(self):
        # FIXME: finally deprecate is_v2_eagle
        return self.enable_overlap and self.spec_algorithm.is_eagle()

    def prepare_for_decode(self):
        self.forward_mode = ForwardMode.DECODE
        bs = len(self.reqs)

        if self.is_v2_eagle:
            # TODO(spec-v2): all v2 spec should go through this path
            draft_input: EagleDraftInput = self.spec_info
            draft_input.prepare_for_decode(self)

        if not self.spec_algorithm.is_none():
            # if spec decoding is used, the decode batch is prepared inside
            # `forward_batch_speculative_generation` after running draft models.
            return

        if self.sampling_info.penalizer_orchestrator.is_required:
            if self.enable_overlap:
                # TODO: this can be slow, optimize this.
                delayed_output_ids = torch.tensor(
                    [
                        (
                            req.output_ids[-1]
                            if len(req.output_ids)
                            else req.origin_input_ids[-1]
                        )
                        for req in self.reqs
                    ],
                    dtype=torch.int64,
                    device=self.device,
                )
                self.sampling_info.penalizer_orchestrator.cumulate_output_tokens(
                    delayed_output_ids
                )
            else:
                self.sampling_info.penalizer_orchestrator.cumulate_output_tokens(
                    self.output_ids.to(torch.int64)
                )

        # Update fields
        self.input_ids = self.output_ids
        self.output_ids = None

        if self.model_config.is_encoder_decoder:
            self.prepare_encoder_info_decode()

        # Allocate memory
        self.out_cache_loc = alloc_for_decode(self, token_per_req=1)

        # Update req-level memory management fields
        for req in self.reqs:
            req.kv_committed_len += 1
            req.kv_allocated_len += 1

        # Update seq_lens after allocation
        if self.enable_overlap:
            # Do not use in-place operations in the overlap mode
            self.seq_lens = self.seq_lens + 1
            self.seq_lens_cpu = self.seq_lens_cpu + 1
            self.orig_seq_lens = self.orig_seq_lens + 1
        else:
            # A faster in-place version
            self.seq_lens.add_(1)
            self.seq_lens_cpu.add_(1)
            self.orig_seq_lens.add_(1)
        self.seq_lens_sum += bs

<<<<<<< HEAD
        # free memory
        if isinstance(self.tree_cache, SWAChunkCache):
            for req in self.reqs:
                self.tree_cache.evict_swa(
                    req,
                    req.seqlen - 1,
                    self.model_config.attention_chunk_size,
                    self.model_config.sliding_window_size,
                )

        # Allocate memory
        if self.token_to_kv_pool_allocator.page_size == 1:
            self.out_cache_loc = self.alloc_token_slots(bs)
        else:
            last_loc = self.req_to_token_pool.req_to_token[
                self.req_pool_indices, self.seq_lens - 2
            ]
            self.out_cache_loc = self.alloc_paged_token_slots_decode(
                self.seq_lens, self.seq_lens_cpu, last_loc
            )

        self.req_to_token_pool.write(
            (self.req_pool_indices, locs), self.out_cache_loc.to(torch.int32)
        )
=======
    def maybe_wait_verify_done(self):
        if self.is_v2_eagle:
            draft_input: EagleDraftInput = self.spec_info
            if draft_input.verify_done is not None:
                draft_input.verify_done.synchronize()
>>>>>>> 0d41ddfb

    def filter_batch(
        self,
        chunked_req_to_exclude: Optional[Union[Req, List[Req]]] = None,
        keep_indices: Optional[List[int]] = None,
    ):
        # FIXME(lsyin): used here to get the correct seq_lens
        # The batch has been launched but we need it verified to get correct next batch info
        self.maybe_wait_verify_done()

        if keep_indices is None:
            if isinstance(chunked_req_to_exclude, Req):
                chunked_req_to_exclude = [chunked_req_to_exclude]
            elif chunked_req_to_exclude is None:
                chunked_req_to_exclude = []
            keep_indices = [
                i
                for i in range(len(self.reqs))
                if not self.reqs[i].finished()
                and self.reqs[i] not in chunked_req_to_exclude
            ]

        if keep_indices is None or len(keep_indices) == 0:
            # Filter out all requests
            self.reqs = []
            return

        if len(keep_indices) == len(self.reqs):
            # No need to filter
            return

        keep_indices_device = torch.tensor(keep_indices, dtype=torch.int64).to(
            self.device, non_blocking=True
        )

        if self.model_config.is_encoder_decoder:
            self.encoder_lens = self.encoder_lens[keep_indices_device]
            self.encoder_lens_cpu = [self.encoder_lens_cpu[i] for i in keep_indices]

        self.reqs = [self.reqs[i] for i in keep_indices]
        if self.multimodal_inputs is not None:
            self.multimodal_inputs = [self.multimodal_inputs[i] for i in keep_indices]
        self.req_pool_indices = self.req_pool_indices[keep_indices_device]
        self.seq_lens = self.seq_lens[keep_indices_device]
        self.seq_lens_cpu = self.seq_lens_cpu[keep_indices]
        self.orig_seq_lens = self.orig_seq_lens[keep_indices_device]
        self.out_cache_loc = None
        self.seq_lens_sum = self.seq_lens.sum().item()
        self.output_ids = self.output_ids[keep_indices_device]
        self.return_logprob = any(req.return_logprob for req in self.reqs)
        if self.return_logprob:
            self.top_logprobs_nums = [self.top_logprobs_nums[i] for i in keep_indices]
            self.token_ids_logprobs = [self.token_ids_logprobs[i] for i in keep_indices]
        else:
            self.top_logprobs_nums = None
            self.token_ids_logprobs = None

        self.has_stream = any(req.stream for req in self.reqs)
        self.has_grammar = any(req.grammar for req in self.reqs)

        self.sampling_info.filter_batch(keep_indices, keep_indices_device)
        if self.spec_info:
            if chunked_req_to_exclude is not None and len(chunked_req_to_exclude) > 0:
                has_been_filtered = False
            else:
                has_been_filtered = True
            self.spec_info.filter_batch(
                new_indices=keep_indices_device,
                has_been_filtered=has_been_filtered,
            )

    def merge_batch(self, other: "ScheduleBatch"):
        # NOTE: in v2 eagle mode, we do not need wait verify here because
        # 1) current batch is always prefill, whose seq_lens and allocate_lens are not a future
        # 2) other batch is always decode, which is finished in previous step

        # Penalizer orchestrator must be merged before Batch.reqs is merged. This is because
        # orchestrator.merge() depends on Batch.reqs during preparation of each penalizers, so it
        # needs to be called with pre-merged Batch.reqs.
        self.sampling_info.merge_batch(other.sampling_info)

        # Encoder-decoder infos
        if self.model_config.is_encoder_decoder:
            self.encoder_lens = torch.cat([self.encoder_lens, other.encoder_lens])
            self.encoder_lens_cpu.extend(other.encoder_lens_cpu)
        self.req_pool_indices = torch.cat(
            [self.req_pool_indices, other.req_pool_indices]
        )
        self.seq_lens = torch.cat([self.seq_lens, other.seq_lens])
        self.seq_lens_cpu = torch.cat([self.seq_lens_cpu, other.seq_lens_cpu])
        self.orig_seq_lens = torch.cat([self.orig_seq_lens, other.orig_seq_lens])
        self.out_cache_loc = None
        self.seq_lens_sum += other.seq_lens_sum
        if self.output_ids is not None:
            self.output_ids = torch.cat([self.output_ids, other.output_ids])
        if self.return_logprob and other.return_logprob:
            self.top_logprobs_nums.extend(other.top_logprobs_nums)
            self.token_ids_logprobs.extend(other.token_ids_logprobs)
        elif self.return_logprob:
            self.top_logprobs_nums.extend([0] * len(other.reqs))
            self.token_ids_logprobs.extend([None] * len(other.reqs))
        elif other.return_logprob:
            self.top_logprobs_nums = [0] * len(self.reqs) + other.top_logprobs_nums
            self.token_ids_logprobs = [None] * len(self.reqs) + other.token_ids_logprobs
        self.reqs.extend(other.reqs)
        if self.multimodal_inputs is not None:
            self.multimodal_inputs.extend(other.multimodal_inputs)

        self.return_logprob |= other.return_logprob
        self.has_stream |= other.has_stream
        self.has_grammar |= other.has_grammar
        self.return_hidden_states |= other.return_hidden_states

        if self.spec_info:
            self.spec_info.merge_batch(other.spec_info)

    def get_model_worker_batch(
        self, seq_lens_cpu_cache: Optional[torch.Tensor] = None
    ) -> ModelWorkerBatch:
        if self.forward_mode.is_decode_or_idle():
            extend_seq_lens = extend_prefix_lens = extend_logprob_start_lens = None
        else:
            extend_seq_lens = self.extend_lens
            extend_prefix_lens = self.prefix_lens
            extend_logprob_start_lens = self.extend_logprob_start_lens

        if self.sampling_info:
            if self.has_grammar:
                self.sampling_info.grammars = [req.grammar for req in self.reqs]
            else:
                self.sampling_info.grammars = None

        seq_lens_cpu = (
            seq_lens_cpu_cache if seq_lens_cpu_cache is not None else self.seq_lens_cpu
        )

        return ModelWorkerBatch(
            forward_mode=self.forward_mode,
            input_ids=self.input_ids,
            req_pool_indices=self.req_pool_indices,
            seq_lens=self.seq_lens,
            orig_seq_lens=self.orig_seq_lens,
            out_cache_loc=self.out_cache_loc,
            seq_lens_cpu=seq_lens_cpu,
            seq_lens_sum=self.seq_lens_sum,
            return_logprob=self.return_logprob,
            top_logprobs_nums=self.top_logprobs_nums,
            token_ids_logprobs=self.token_ids_logprobs,
            global_num_tokens=self.global_num_tokens,
            global_num_tokens_for_logprob=self.global_num_tokens_for_logprob,
            is_extend_in_batch=self.is_extend_in_batch,
            can_run_dp_cuda_graph=self.can_run_dp_cuda_graph,
            tbo_split_seq_index=self.tbo_split_seq_index,
            global_forward_mode=self.global_forward_mode,
            extend_num_tokens=self.extend_num_tokens,
            extend_seq_lens=extend_seq_lens,
            extend_prefix_lens=extend_prefix_lens,
            extend_logprob_start_lens=extend_logprob_start_lens,
            multimodal_inputs=self.multimodal_inputs,
            encoder_cached=self.encoder_cached,
            encoder_lens=self.encoder_lens,
            encoder_lens_cpu=self.encoder_lens_cpu,
            encoder_out_cache_loc=self.encoder_out_cache_loc,
            lora_ids=[req.lora_id for req in self.reqs],
            sampling_info=self.sampling_info,
            input_embeds=self.input_embeds,
            token_type_ids=self.token_type_ids,
            spec_algorithm=self.spec_algorithm,
            spec_info=self.spec_info,
            hicache_consumer_index=self.hicache_consumer_index,
            capture_hidden_mode=(
                CaptureHiddenMode.FULL
                if self.return_hidden_states
                else (
                    getattr(
                        self.spec_info, "capture_hidden_mode", CaptureHiddenMode.NULL
                    )
                    if self.spec_info
                    else CaptureHiddenMode.NULL
                )
            ),
            extend_input_logprob_token_ids=self.extend_input_logprob_token_ids,
            is_prefill_only=self.is_prefill_only,
            dimensions=self.dimensions,
        )

    def copy(self):
        # Only contain fields that will be used by process_batch_result
        return ScheduleBatch(
            reqs=self.reqs,
            req_to_token_pool=self.req_to_token_pool,
            req_pool_indices=self.req_pool_indices,
            model_config=self.model_config,
            forward_mode=self.forward_mode,
            out_cache_loc=self.out_cache_loc,
            return_logprob=self.return_logprob,
            decoding_reqs=self.decoding_reqs,
            spec_algorithm=self.spec_algorithm,
            global_num_tokens=self.global_num_tokens,
            global_num_tokens_for_logprob=self.global_num_tokens_for_logprob,
            can_run_dp_cuda_graph=self.can_run_dp_cuda_graph,
            is_extend_in_batch=self.is_extend_in_batch,
            is_prefill_only=self.is_prefill_only,
            seq_lens_cpu=self.seq_lens_cpu,
            enable_overlap=self.enable_overlap,
        )

    def _is_available_size_sufficient(self, num_tokens: int) -> bool:
        if self.is_hybrid:
            return (
                self.token_to_kv_pool_allocator.full_available_size() >= num_tokens
                and self.token_to_kv_pool_allocator.swa_available_size() >= num_tokens
            )
        else:
            return self.token_to_kv_pool_allocator.available_size() >= num_tokens

    def __str__(self):
        return (
            f"ScheduleBatch(forward_mode={self.forward_mode.name if self.forward_mode else 'None'}, "
            f"#req={(len(self.reqs))})"
        )


@dataclasses.dataclass
class ModelWorkerBatch:
    # The forward mode
    forward_mode: ForwardMode
    # The input ids
    input_ids: torch.Tensor
    # The indices of requests in the req_to_token_pool
    req_pool_indices: torch.Tensor
    # The sequence length
    seq_lens: torch.Tensor
    # The indices of output tokens in the token_to_kv_pool_allocator
    out_cache_loc: torch.Tensor
    # The sequence length tensor on CPU
    seq_lens_cpu: Optional[torch.Tensor]
    seq_lens_sum: int

    # For logprob
    return_logprob: bool
    top_logprobs_nums: Optional[List[int]]
    token_ids_logprobs: Optional[List[List[int]]]

    # For DP attention
    global_num_tokens: Optional[List[int]]
    global_num_tokens_for_logprob: Optional[List[int]]
    is_extend_in_batch: bool
    can_run_dp_cuda_graph: bool
    tbo_split_seq_index: Optional[int]
    global_forward_mode: Optional[ForwardMode]

    # For extend
    extend_num_tokens: Optional[int]
    extend_seq_lens: Optional[List[int]]
    extend_prefix_lens: Optional[List[int]]
    extend_logprob_start_lens: Optional[List[int]]
    extend_input_logprob_token_ids: Optional[torch.Tensor]

    # For multimodal
    multimodal_inputs: Optional[List[MultimodalInputs]]

    # For encoder-decoder
    encoder_cached: Optional[List[bool]]
    encoder_lens: Optional[torch.Tensor]
    encoder_lens_cpu: Optional[List[int]]
    encoder_out_cache_loc: Optional[torch.Tensor]

    # For LoRA
    lora_ids: Optional[List[str]]

    # Sampling info
    sampling_info: SamplingBatchInfo

    # The original sequence lengths, Qwen-1M related
    orig_seq_lens: Optional[torch.Tensor] = None

    # The input Embeds
    input_embeds: Optional[torch.Tensor] = None

    # For corss-encoder model
    token_type_ids: Optional[torch.Tensor] = None

    # Speculative decoding
    spec_algorithm: SpeculativeAlgorithm = None

    spec_info: Optional[SpecInput] = None

    # If set, the output of the batch contains the hidden states of the run.
    capture_hidden_mode: CaptureHiddenMode = None
    hicache_consumer_index: int = -1

    # For matryoshka embeddings
    dimensions: Optional[list[int]] = None

    # Whether this batch is prefill-only (no token generation needed)
    is_prefill_only: bool = False<|MERGE_RESOLUTION|>--- conflicted
+++ resolved
@@ -1302,7 +1302,6 @@
             req.req_pool_idx = req_pool_indices[i]
             assert seq_len - pre_len == req.extend_input_len
 
-<<<<<<< HEAD
             if pre_len > 0:
                 self.req_to_token_pool.write(
                     (req.req_pool_idx, slice(0, pre_len)), req.prefix_indices
@@ -1314,11 +1313,9 @@
                         self.model_config.attention_chunk_size,
                         self.model_config.sliding_window_size,
                     )
-=======
             # update req-level memory management fields
             req.kv_committed_len = seq_len
             req.kv_allocated_len = seq_len
->>>>>>> 0d41ddfb
 
             # If input_embeds are available, store them
             if req.input_embeds is not None:
@@ -1690,7 +1687,6 @@
             self.orig_seq_lens.add_(1)
         self.seq_lens_sum += bs
 
-<<<<<<< HEAD
         # free memory
         if isinstance(self.tree_cache, SWAChunkCache):
             for req in self.reqs:
@@ -1715,13 +1711,11 @@
         self.req_to_token_pool.write(
             (self.req_pool_indices, locs), self.out_cache_loc.to(torch.int32)
         )
-=======
     def maybe_wait_verify_done(self):
         if self.is_v2_eagle:
             draft_input: EagleDraftInput = self.spec_info
             if draft_input.verify_done is not None:
                 draft_input.verify_done.synchronize()
->>>>>>> 0d41ddfb
 
     def filter_batch(
         self,
